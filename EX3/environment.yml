name: MLCMS_GroupI
channels:
  - defaults
  - pytorch
dependencies:
  - python=3.10
  - numpy=1.26
  - matplotlib=3.8
  - pandas=2.1.1
  - scikit-learn=1.3.0
  - pytorch::pytorch=2.1
  - pytorch::torchvision
  - pytorch::torchaudio
  - jupyter
<<<<<<< HEAD
  
=======
  - scikit-image
>>>>>>> e41eb612
<|MERGE_RESOLUTION|>--- conflicted
+++ resolved
@@ -12,8 +12,4 @@
   - pytorch::torchvision
   - pytorch::torchaudio
   - jupyter
-<<<<<<< HEAD
-  
-=======
-  - scikit-image
->>>>>>> e41eb612
+  - scikit-image