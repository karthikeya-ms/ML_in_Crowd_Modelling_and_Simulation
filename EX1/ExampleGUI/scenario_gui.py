from __future__ import annotations

import time
import sys
import tkinter as tk
from typing import Optional

from scenario_elements import Scenario, Pedestrian
from shared_types import Location


class LeftMouseButton:
    """
    Helper class for the ScenarioGUI class. Contains basic logic related to click/hold/drag detction.
    These three types of actions refer to:
        click:
            Quick press and release of the mouse.
        hold:
            Press and release with some time in between, defined by the hold_seconds attribute.
        drag:
            Between pressing and releasing the mouse both some time passes and there is movement to different cells.

    Attributes:
    -----------
    is_dragging : bool
        Flag defining wether the mouse is being currently dragged (with the left mouse button pressed).


    Private Attributes (use inside class):
    --------------------------------------
    _gui : ScenarioGUI
        The gui object that uses this instance as a helper.
    _hold_seconds : float
        The number of seconds separating press and release that define a hold and a drag.
    _press_timestamp : Optional[float]
        The timestamp of when the current press started. It's set to None after release.
    _hold_event_id : Optional[str]
        The id, a string, of the current hold event. It's set to None after release.

    """

    def __init__(self, gui: ScenarioGUI, hold_seconds: float) -> None:
        """Creates an instance of the LeftMouseButton class.

        Args:
            gui (ScenarioGUI): The gui object that uses this instance as a helper.
            hold_seconds (float): The number of seconds separating press and release that define a hold and a drag. Defined by the gui.
        """
        self._gui = gui
        self._hold_seconds = hold_seconds

        self.is_dragging = False

        self._press_timestamp = None
        self._hold_event_id = None

    def press(self, event: tk.Event) -> None:
        """Handles all logic related to a left press.

        Args:
            event (tkinter.Event): The event object of the event that the press generated.
        """
        self._press_timestamp = time.time()
        self._hold_event_id = self._gui.master.after(
            int(1000 * ScenarioGUI.OBSTACLE_HOLD_SECONDS), self.drag, event
        )

    def drag(self, event: tk.Event) -> None:
        """
            Handles all logic related to a drag event. As this part of the logic is identical
            to a hold this method also handles hold calls (set by a call to after).

        Args:
            event (tkinter.Event): The event object of the event that the drag (hold) generated.
        """
        self.is_dragging = True
        self._gui.on_hold_or_drag(event)

    def release_was_click(self) -> bool:
        """Handles all release logic along with identifying if said release was a click.

        Returns:
            bool: If the release was a click returns True. It returns False otherwise.
        """
        elapsed_time = time.time() - self._press_timestamp
        self._gui.master.after_cancel(self._hold_event_id)

        self.is_dragging = False
        self._press_timestamp = None
        self._hold_event_id = None

        return elapsed_time < self._hold_seconds


class ScenarioGUI:
    """
        Handles visualization of a simulation scenario. It also handles user interaction with the scenario through the GUI,
        like placing elements with the mouse.

    Attributes:
    -----------
    master : tkinter.Frame
        The master frame of this gui. This public version of the property does not provide a setter.
    scenario : tkinter.Scenario
        The scenario to be rendered. This attribute's setter ensures that new scenarios are automatically rendered.

    Private Attributes (use inside class):
    -------------------------------
    _master : tkinter.Frame
        The tinter frame in which the scenario will be rendered.
    _canvas : tkinter.Canvas
        The canvas used to draw the scenario.
    _scenario : scenario_elements.Scenario
        The actual scenario to be rendered
    _grid_side : int
        The scenario's side length in number of cells.
    _cell_side : float
        A cell's side length in screen units.
    _canvas_side : float
        The canvas' side length in screen units.
    _element_radius : float
        The radius in screen units of a circular element, like pedestrians or targets.
    _obstacle_side : float
        The side of an obstacle in screen units.
    _grid_mode : bool
        If set to False the elements will be rendered on a uniform background (no visible cells).
    _heatmap_mode : bool
        If set to True the cells will be rendered in heatmap mode (takes priority over grid_mode).
    _left_mouse_button : LeftMouseButton
        Helper object to handle left mouse actions.

    """

    BACKGROUND_COLOR = "#EAEAEA"
    SEPARATOR_COLOR = "#FFFFFF"
    PEDESTRIAN_COLOR = "#FF0000"
    TARGET_COLOR = "#0000FF"
    OBSTACLE_COLOR = "#FF00FE"

    MIN_ELEMENT_RADIUS = 3
    MIN_OBSTACLE_SIDE = 3

    ELEMENT_TAG = "element"
    HEATMAP_TAG = "heatmap"

    OBSTACLE_HOLD_SECONDS = 0.5

<<<<<<< HEAD
    def __init__(self, master: tk.Frame, scen: Scenario, max_canvas_dimensions: tuple[int, int] =(600, 600), grid_mode: bool =True, heatmap_mode: bool =False) -> None:
=======
    def __init__(
        self,
        master: tk.Frame,
        scen: Scenario,
        grid_mode: bool = False,
        heatmap_mode: bool = False,
    ) -> None:
>>>>>>> 05a3d729
        """Creates an instance of the ScenarioGUI class. Also creates the canvas for the simulation and draws it.

        Args:
            master (tkinter.Frame): The tkinter frame object in which the grid will be rendered.
            scen (Scenario): The initial scenario to be rendered in the grid.
            grid_mode (bool, optional): Initial value of the grid_mode property. Defaults to True.
            heatmap_mode (bool, optional): Initial value of the heatmap_mode property. Defaults to False.
        """
        self._master: tk.Frame = master

        self._grid_mode: bool = grid_mode
        self._heatmap_mode: bool = heatmap_mode
<<<<<<< HEAD
        
        self._scenario: Scenario = scen
        self._max_canvas_dimensions: tuple[int, int] = max_canvas_dimensions
        self._set_canvas_dimensions()
        
        self._left_mouse_button: LeftMouseButton = LeftMouseButton(self, ScenarioGUI.OBSTACLE_HOLD_SECONDS)
        self._pedestrian_pos: Optional[set[Location]] = None

        #creating a canvas to be able to draw our grid
        self._canvas: tk.Canvas = tk.Canvas(self._master, width=self._canvas_width, height=self._canvas_height, highlightthickness=0)
=======

        self._left_mouse_button: LeftMouseButton = LeftMouseButton(
            self, ScenarioGUI.OBSTACLE_HOLD_SECONDS
        )

        # creating a canvas to be able to draw our grid
        self._canvas: tk.Canvas = tk.Canvas(
            self._master, width=self._canvas_side, height=self._canvas_side
        )
>>>>>>> 05a3d729
        self._canvas.pack()

        # binding mouse click events to the canvas to interact
        self._canvas.bind("<Button-1>", self._on_left_press)
        self._canvas.bind("<ButtonRelease-1>", self._on_left_release)
        self._canvas.bind("<B1-Motion>", self._on_left_drag)
        if sys.platform == "darwin":
            self._canvas.bind("<Button-2>", self._on_right_click)
        else:
            self._canvas.bind("<Button-3>", self._on_right_click)

        # drawing the initial scenario
        self.draw_scenario()

    @property
    def master(self):
        """
        tkinter.Frame : The master frame of this gui.

        This public version of the property does not provide a setter. It is meant mainly for event scheduling.
        """
        return self._master

    @property
    def scenario(self) -> Scenario:
        """
        Scenario : The scenario to be rendered.

        This method just defines the "public" property for the scenario.
        """
        return self._scenario

    @scenario.setter
    def scenario(self, scen: Scenario) -> None:
        """
        void : The setter for the scenario property.

        This custom setter is the crux of the "public" scenario property.
        When updating the scenario the grid must be redrawn.
        This setter ensures these procedures are executed when the scenario is updated.
        """
        self._scenario = scen
        self._set_canvas_dimensions()
        self._canvas.configure(width=self._canvas_width, height=self._canvas_height)
        self.draw_scenario()

    @property
<<<<<<< HEAD
    def _grid_width(self) -> int:
        """
            int : The scenario's width length in number of cells.
            
            The number of cells the grid measures in width. Extracted dynamically from the scenario.
=======
    def _grid_side(self) -> int:
        """
        int : The scenario's side length in number of cells.

        The number of cells in a side of the grid. Extracted dynamically from the scenario.
        """
        return self.scenario.width

    @property
    def _cell_side(self) -> float:
        """
        float : A cell's side length in screen units.

        This length is computed dynamically from the scenario.
>>>>>>> 05a3d729
        """
        return self._scenario.width
    
    @property
    def _grid_height(self) -> int:
        """
<<<<<<< HEAD
            int : The scenario's height length in number of cells.
            
            The number of cells the grid measures in height. Extracted dynamically from the scenario.
=======
        float : The canvas' side length in screen units.

        This length is computed dynamically from the scenario.
>>>>>>> 05a3d729
        """
        return self._scenario.height
    

    @property
    def _element_radius(self) -> float:
        """
        float : The radius in screen units of a circular element, like pedestrians or targets.

        The element radius is, usually equal to cell_side*0.95/2.
        However when the grid has too many cells this radius generates invisible elements.
        As a compromise a minimum radius is used, meaning in large grids elements overflow from their cell.
        This lets the user visualize crowds in large grids at the cost of precision.
        """
        return max(ScenarioGUI.MIN_ELEMENT_RADIUS, self._cell_side * 0.95 / 2)

    @property
    def _obstacle_side(self) -> None:
        """
        float : The side of an obstacle in screen units.

        Obstacles usually fill the cell they are in.
        However when the grid has too many cells their size makes them invisible.
        As a compromise a minimum side length is used, meaning in large grids obstacles overflow from their cell.
        This lets the user visualize obstacles in large grids at the cost of precision.
        """
        return max(ScenarioGUI.MIN_OBSTACLE_SIDE, self._cell_side)

    @property
    def _max_canvas_width(self) -> float:
        return self._max_canvas_dimensions[0]
    
    @property
    def _max_canvas_height(self) -> float:
        return self._max_canvas_dimensions[1]

    def _set_canvas_dimensions(self):
        self._cell_side = self._max_canvas_width / self._scenario.width
        
        if self._cell_side * self._scenario.height > self._max_canvas_height:
            self._cell_side = self._max_canvas_height / self._scenario.height
        
        # The plus one just ensures grid lines can be all drawn
        self._canvas_width = self._cell_side * self._scenario.width +1
        self._canvas_height = self._cell_side * self._scenario.height +1

    def draw_scenario(self) -> None:
        """
        Draws the grid from an empty canvas. This method should only be invoked when the grid itself changes,
        for example, when the number of cells is updated or the scenario itself is changed.
        However, when updating positions of any elements the method ScenarioGUI.update_grid is prefered.
        """

<<<<<<< HEAD
        self._canvas.delete('all')
        self._canvas.create_rectangle(0, 0, self._canvas_width, self._canvas_height, fill=ScenarioGUI.BACKGROUND_COLOR)
=======
        self._canvas.create_rectangle(
            0,
            0,
            self._canvas_side,
            self._canvas_side,
            fill=ScenarioGUI.BACKGROUND_COLOR,
        )
>>>>>>> 05a3d729

        if self._heatmap_mode:
            self.draw_target_heatmap()
        elif self._grid_mode:
            self.draw_grid()

        self.update_scenario()

    def draw_grid(self) -> None:
<<<<<<< HEAD
        """Draws the grid.
        """
        for i in range(0, self._grid_width+1):
            x = i*self._cell_side
            self._canvas.create_line(x, 0, x, self._canvas_height, fill=ScenarioGUI.SEPARATOR_COLOR)
            
        for i in range(0, self._grid_height+1):
            y = i*self._cell_side
            self._canvas.create_line(0, y, self._canvas_width, y, fill=ScenarioGUI.SEPARATOR_COLOR)
=======
        """Draws the grid."""
        for i in range(1, self._grid_side):
            x = i * self._cell_side
            self._canvas.create_line(
                x, 0, x, self._canvas_side, fill=ScenarioGUI.SEPARATOR_COLOR
            )

        for i in range(1, self._grid_side):
            y = i * self._cell_side
            self._canvas.create_line(
                0, y, self._canvas_side, y, fill=ScenarioGUI.SEPARATOR_COLOR
            )
>>>>>>> 05a3d729

    def draw_target_heatmap(self) -> None:
        """
        Draws the target heatmap on the canvas.
        This heatmap visualizes the distance from each cell to the nearest target.
        """

        def get_hex_number(target_distance: float, color_term: int) -> str:
            h = hex(max(0, min(255, int(10 * target_distance) - color_term * 255)))[2:]

            if len(h) == 1:
                h = "0" + h

            return h

        self._canvas.delete(ScenarioGUI.HEATMAP_TAG)
        for x in range(self._grid_width):
            for y in range(self._grid_height):
                target_distance = self.scenario.fast_marching.grid[y][x].T
                if target_distance == float("inf"):
                    target_distance = 0
                r = get_hex_number(target_distance, 0)
                g = get_hex_number(target_distance, 1)
                b = get_hex_number(target_distance, 2)
                self._canvas.create_rectangle(
                    x * self._cell_side,
                    y * self._cell_side,
                    (x + 1) * self._cell_side,
                    (y + 1) * self._cell_side,
                    fill=f"#{r}{g}{b}",
                    tag=ScenarioGUI.HEATMAP_TAG,
                )

    def update_scenario(self) -> None:
        """
        All elements on the grid are redrawn in their updated positions.
        This methods does not perform an update step in the scenario,
        it simply redraws every element with its current position.
        """
        self._canvas.delete(ScenarioGUI.ELEMENT_TAG)

        for pedestrian in self.scenario.pedestrians:
            x, y = pedestrian.position
            self._draw_pedestrian(x, y)

        for x, y in self.scenario.targets:
            self._draw_target(x, y)

        for x, y in self.scenario.obstacles:
            self._draw_obstacle(x, y)

    def _draw_pedestrian(self, x: int, y: int) -> None:
        """Uses the position of the pedestrian in the grid to draw it on the canvas.

        Args:
            x (int): The x axis value of the pedestrian's cell
            y (int): The y axis value of the pedestrian's cell
        """
        center_x, center_y = (x + 0.5) * self._cell_side, (y + 0.5) * self._cell_side
        self._canvas.create_oval(
            center_x - self._element_radius,
            center_y - self._element_radius,
            center_x + self._element_radius,
            center_y + self._element_radius,
            fill=ScenarioGUI.PEDESTRIAN_COLOR,
            tag=ScenarioGUI.ELEMENT_TAG,
        )

    def _draw_target(self, x: int, y: int) -> None:
        """Uses the position of the target in the grid to draw it on the canvas.

        Args:
            x (int): The x axis value of the target's cell
            y (int): The y axis value of the target's cell
        """
        center_x, center_y = (x + 0.5) * self._cell_side, (y + 0.5) * self._cell_side
        self._canvas.create_oval(
            center_x - self._element_radius,
            center_y - self._element_radius,
            center_x + self._element_radius,
            center_y + self._element_radius,
            fill=ScenarioGUI.TARGET_COLOR,
            tag=ScenarioGUI.ELEMENT_TAG,
        )

    def _draw_obstacle(self, x: int, y: int) -> None:
        """Uses the position of the obstacle in the grid to draw it on the canvas.

        Args:
            x (int): The x axis value of the obstacle's cell
            y (int): The y axis value of the obstacle's cell
        """
        self._canvas.create_rectangle(
            x * self._cell_side,
            y * self._cell_side,
            x * self._cell_side + self._obstacle_side,
            y * self._cell_side + self._obstacle_side,
            fill=ScenarioGUI.OBSTACLE_COLOR,
            tag=ScenarioGUI.ELEMENT_TAG,
        )

    def _on_right_click(self, event: tk.Event) -> None:
        """
            Handler for a right click event. Will calculate the cell clicked
            and add a target in it if possible (no other elements in it).

        Args:
            event (tkinter.Event): The tkinter event object.
        """
        # calculate which square has been clicked on
        pos = (int(event.x // self._cell_side), int(event.y // self._cell_side))
        if not (
            pos in self.scenario.pedestrians
            or pos in self.scenario.targets
            or pos in self.scenario.obstacles
        ):
            self.scenario.targets.add(pos)
            self.scenario.recompute_target_distances()
            if self._heatmap_mode:
                self.draw_scenario()
            else:
                self.update_scenario()

    def _on_left_press(self, event: tk.Event) -> None:
        """
            Handler for a left press event. It initializes all structures needed to differentiate
            between a left click, that adds a pedestrian, and a left hold/drag, that adds obstacles.

        Args:
            event (tkinter.Event): The tkinter event object.
        """
        self._left_mouse_button.press(event)

    def _on_left_drag(self, event: tk.Event) -> None:
        """
            Handler for a <B1-Motion> event which is triggered when the mouse moves while the left button is pressed.
            This handler detects wether the current invocation represents a drag.
            If it does then it adds an obstacle in the current cell if possible (no other elements in it).

        Args:
            event (tkinter.Event): The tkinter event object.
        """
        if not self._left_mouse_button.is_dragging:
            return

        self.on_hold_or_drag(event)

    def _on_left_release(self, event: tk.Event) -> None:
        """
            Handler for the release of the left mouse button.
            It will detect if this event represents a click.
            If it does it ads a pedestrian in the current cell (if possible).

        Args:
            event (tkinter.Event): The tkinter event object.
        """

        pos = (int(event.x // self._cell_side), int(event.y // self._cell_side))
        if self._left_mouse_button.release_was_click() and not (
            pos in self.scenario.pedestrians
            or pos in self.scenario.targets
            or pos in self.scenario.obstacles
        ):
            self.scenario.pedestrians.append(Pedestrian(pos, 1))
        else:
            # If the release doesn't represent a click than an obstacle was added
            # and the target distances must be recalculated
            self.scenario.recompute_target_distances()

        if self._heatmap_mode:
            self.draw_scenario()
        else:
            self.update_scenario()

    def on_hold_or_drag(self, event: tk.Event) -> None:
        """
            Handler for hold or drag "events". This handler will not be invoked directly by tkinter,
            but is, instead, a helper invoked every time a hold or a drag are detected to add an obstacle.

        Args:
            event (tkinter.Event): The tkinter event object.
        """
        obstacle = (int(event.x // self._cell_side), int(event.y // self._cell_side))
        if not (
            obstacle in self.scenario.targets or obstacle in self.scenario.pedestrians
        ):
            self.scenario.obstacles.add(obstacle)
            self.update_scenario()

    def activate_grid_mode(self):
        self._grid_mode = True
        self._heatmap_mode = False
        self.draw_scenario()

    def activate_heatmap_mode(self):
        self._heatmap_mode = True
        self.draw_scenario()

    def activate_free_range_mode(self):
        self._grid_mode = False
        self._heatmap_mode = False
        self.draw_scenario()


if __name__ == "__main__":
    root = tk.Tk()
    root.title("Cellular Automaton GUI")
    frame = tk.Frame(root)
    scenario = Scenario(file_path="scenarios/test_scenario.json")
    app = ScenarioGUI(frame, scenario)
    frame.pack(pady=50, side=tk.TOP)
    root.mainloop()<|MERGE_RESOLUTION|>--- conflicted
+++ resolved
@@ -145,17 +145,14 @@
 
     OBSTACLE_HOLD_SECONDS = 0.5
 
-<<<<<<< HEAD
-    def __init__(self, master: tk.Frame, scen: Scenario, max_canvas_dimensions: tuple[int, int] =(600, 600), grid_mode: bool =True, heatmap_mode: bool =False) -> None:
-=======
     def __init__(
         self,
         master: tk.Frame,
         scen: Scenario,
-        grid_mode: bool = False,
+        max_canvas_dimensions: tuple[int, int] =(600, 600),
+        grid_mode: bool = True,
         heatmap_mode: bool = False,
     ) -> None:
->>>>>>> 05a3d729
         """Creates an instance of the ScenarioGUI class. Also creates the canvas for the simulation and draws it.
 
         Args:
@@ -168,28 +165,19 @@
 
         self._grid_mode: bool = grid_mode
         self._heatmap_mode: bool = heatmap_mode
-<<<<<<< HEAD
         
         self._scenario: Scenario = scen
         self._max_canvas_dimensions: tuple[int, int] = max_canvas_dimensions
         self._set_canvas_dimensions()
         
-        self._left_mouse_button: LeftMouseButton = LeftMouseButton(self, ScenarioGUI.OBSTACLE_HOLD_SECONDS)
-        self._pedestrian_pos: Optional[set[Location]] = None
-
-        #creating a canvas to be able to draw our grid
-        self._canvas: tk.Canvas = tk.Canvas(self._master, width=self._canvas_width, height=self._canvas_height, highlightthickness=0)
-=======
-
         self._left_mouse_button: LeftMouseButton = LeftMouseButton(
             self, ScenarioGUI.OBSTACLE_HOLD_SECONDS
         )
 
-        # creating a canvas to be able to draw our grid
+        #creating a canvas to be able to draw our grid
         self._canvas: tk.Canvas = tk.Canvas(
-            self._master, width=self._canvas_side, height=self._canvas_side
-        )
->>>>>>> 05a3d729
+            self._master, width=self._canvas_width, height=self._canvas_height, highlightthickness=0
+        )
         self._canvas.pack()
 
         # binding mouse click events to the canvas to interact
@@ -237,43 +225,20 @@
         self.draw_scenario()
 
     @property
-<<<<<<< HEAD
     def _grid_width(self) -> int:
         """
-            int : The scenario's width length in number of cells.
-            
-            The number of cells the grid measures in width. Extracted dynamically from the scenario.
-=======
-    def _grid_side(self) -> int:
-        """
-        int : The scenario's side length in number of cells.
-
-        The number of cells in a side of the grid. Extracted dynamically from the scenario.
-        """
-        return self.scenario.width
-
-    @property
-    def _cell_side(self) -> float:
-        """
-        float : A cell's side length in screen units.
-
-        This length is computed dynamically from the scenario.
->>>>>>> 05a3d729
+        int : The scenario's width length in number of cells.
+        
+        The number of cells the grid measures in width. Extracted dynamically from the scenario.
         """
         return self._scenario.width
     
     @property
     def _grid_height(self) -> int:
         """
-<<<<<<< HEAD
-            int : The scenario's height length in number of cells.
-            
-            The number of cells the grid measures in height. Extracted dynamically from the scenario.
-=======
-        float : The canvas' side length in screen units.
-
-        This length is computed dynamically from the scenario.
->>>>>>> 05a3d729
+        int : The scenario's height length in number of cells.
+        
+        The number of cells the grid measures in height. Extracted dynamically from the scenario.
         """
         return self._scenario.height
     
@@ -327,18 +292,14 @@
         However, when updating positions of any elements the method ScenarioGUI.update_grid is prefered.
         """
 
-<<<<<<< HEAD
         self._canvas.delete('all')
-        self._canvas.create_rectangle(0, 0, self._canvas_width, self._canvas_height, fill=ScenarioGUI.BACKGROUND_COLOR)
-=======
         self._canvas.create_rectangle(
-            0,
-            0,
-            self._canvas_side,
-            self._canvas_side,
-            fill=ScenarioGUI.BACKGROUND_COLOR,
-        )
->>>>>>> 05a3d729
+            0, 
+            0, 
+            self._canvas_width, 
+            self._canvas_height, 
+            fill=ScenarioGUI.BACKGROUND_COLOR
+        )
 
         if self._heatmap_mode:
             self.draw_target_heatmap()
@@ -348,30 +309,18 @@
         self.update_scenario()
 
     def draw_grid(self) -> None:
-<<<<<<< HEAD
-        """Draws the grid.
-        """
+        """Draws the grid."""
         for i in range(0, self._grid_width+1):
-            x = i*self._cell_side
-            self._canvas.create_line(x, 0, x, self._canvas_height, fill=ScenarioGUI.SEPARATOR_COLOR)
+            x = i * self._cell_side
+            self._canvas.create_line(
+                x, 0, x, self._canvas_height, fill=ScenarioGUI.SEPARATOR_COLOR
+            )
             
         for i in range(0, self._grid_height+1):
-            y = i*self._cell_side
-            self._canvas.create_line(0, y, self._canvas_width, y, fill=ScenarioGUI.SEPARATOR_COLOR)
-=======
-        """Draws the grid."""
-        for i in range(1, self._grid_side):
-            x = i * self._cell_side
-            self._canvas.create_line(
-                x, 0, x, self._canvas_side, fill=ScenarioGUI.SEPARATOR_COLOR
-            )
-
-        for i in range(1, self._grid_side):
             y = i * self._cell_side
             self._canvas.create_line(
-                0, y, self._canvas_side, y, fill=ScenarioGUI.SEPARATOR_COLOR
+                0, y, self._canvas_width, y, fill=ScenarioGUI.SEPARATOR_COLOR
             )
->>>>>>> 05a3d729
 
     def draw_target_heatmap(self) -> None:
         """
